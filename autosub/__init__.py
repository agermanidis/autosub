"""
Defines autosub's main functionality.
"""

#!/usr/bin/env python

from __future__ import absolute_import, print_function, unicode_literals

import argparse
import audioop
import json
import math
import multiprocessing
import os
import subprocess
import sys
import tempfile
import wave

import requests
from googleapiclient.discovery import build
from progressbar import ProgressBar, Percentage, Bar, ETA

from autosub.constants import (
    LANGUAGE_CODES, GOOGLE_SPEECH_API_KEY, GOOGLE_SPEECH_API_URL,
)
from autosub.formatters import FORMATTERS

DEFAULT_SUBTITLE_FORMAT = 'srt'
DEFAULT_CONCURRENCY = 10
DEFAULT_SRC_LANGUAGE = 'en'
DEFAULT_DST_LANGUAGE = 'en'


def percentile(arr, percent):
    """
    Calculate the given percentile of arr.
    """
    arr = sorted(arr)
    index = (len(arr) - 1) * percent
    floor = math.floor(index)
    ceil = math.ceil(index)
    if floor == ceil:
        return arr[int(index)]
    low_value = arr[int(floor)] * (ceil - index)
    high_value = arr[int(ceil)] * (index - floor)
    return low_value + high_value


class FLACConverter(object): # pylint: disable=too-few-public-methods
    """
    Class for converting a region of an input audio or video file into a FLAC audio file
    """
    def __init__(self, source_path, include_before=0.25, include_after=0.25):
        self.source_path = source_path
        self.include_before = include_before
        self.include_after = include_after

    def __call__(self, region):
        try:
            start, end = region
            start = max(0, start - self.include_before)
            end += self.include_after
            temp = tempfile.NamedTemporaryFile(suffix='.flac', delete=False)
            command = ["ffmpeg", "-ss", str(start), "-t", str(end - start),
                       "-y", "-i", self.source_path,
                       "-loglevel", "error", temp.name]
            use_shell = True if os.name == "nt" else False
            subprocess.check_output(command, stdin=open(os.devnull), shell=use_shell)
            return temp.read()

        except KeyboardInterrupt:
            return None


class SpeechRecognizer(object): # pylint: disable=too-few-public-methods
    """
    Class for performing speech-to-text for an input FLAC file.
    """
    def __init__(self, language="en", rate=44100, retries=3, api_key=GOOGLE_SPEECH_API_KEY):
        self.language = language
        self.rate = rate
        self.api_key = api_key
        self.retries = retries

    def __call__(self, data):
        try:
            for _ in range(self.retries):
                url = GOOGLE_SPEECH_API_URL.format(lang=self.language, key=self.api_key)
                headers = {"Content-Type": "audio/x-flac; rate=%d" % self.rate}

                try:
                    resp = requests.post(url, data=data, headers=headers)
                except requests.exceptions.ConnectionError:
                    continue

                for line in resp.content.decode('utf-8').split("\n"):
                    try:
                        line = json.loads(line)
                        line = line['result'][0]['alternative'][0]['transcript']
                        return line[:1].upper() + line[1:]
                    except IndexError:
                        # no result
                        continue

        except KeyboardInterrupt:
            return None


class Translator(object): # pylint: disable=too-few-public-methods
    """
    Class for translating a sentence from a one language to another.
    """
    def __init__(self, language, api_key, src, dst):
        self.language = language
        self.api_key = api_key
        self.service = build('translate', 'v2',
                             developerKey=self.api_key)
        self.src = src
        self.dst = dst

    def __call__(self, sentence):
        try:
            if not sentence:
                return None

            result = self.service.translations().list( # pylint: disable=no-member
                source=self.src,
                target=self.dst,
                q=[sentence]
            ).execute()

            if 'translations' in result and result['translations'] and \
                'translatedText' in result['translations'][0]:
                return result['translations'][0]['translatedText']

            return None

        except KeyboardInterrupt:
            return None


def which(program):
    """
    Return the path for a given executable.
    """
    def is_exe(file_path):
        """
        Checks whether a file is executable.
        """
        return os.path.isfile(file_path) and os.access(file_path, os.X_OK)

    fpath, _ = os.path.split(program)
    if fpath:
        if is_exe(program):
            return program
    else:
        for path in os.environ["PATH"].split(os.pathsep):
            path = path.strip('"')
            exe_file = os.path.join(path, program)
            if is_exe(exe_file):
                return exe_file
    return None


def extract_audio(filename, channels=1, rate=16000):
    """
    Extract audio from an input file to a temporary WAV file.
    """
    temp = tempfile.NamedTemporaryFile(suffix='.wav', delete=False)
    if not os.path.isfile(filename):
        print("The given file does not exist: {}".format(filename))
        raise Exception("Invalid filepath: {}".format(filename))
    if not which("ffmpeg"):
        print("ffmpeg: Executable not found on machine.")
        raise Exception("Dependency not found: ffmpeg")
    command = ["ffmpeg", "-y", "-i", filename,
               "-ac", str(channels), "-ar", str(rate),
               "-loglevel", "error", temp.name]
    use_shell = True if os.name == "nt" else False
    subprocess.check_output(command, stdin=open(os.devnull), shell=use_shell)
    return temp.name, rate


def find_speech_regions(filename, frame_width=4096, min_region_size=0.5, max_region_size=6): # pylint: disable=too-many-locals
    """
    Perform voice activity detection on a given audio file.
    """
    reader = wave.open(filename)
    sample_width = reader.getsampwidth()
    rate = reader.getframerate()
    n_channels = reader.getnchannels()
    chunk_duration = float(frame_width) / rate

    n_chunks = int(math.ceil(reader.getnframes()*1.0 / frame_width))
    energies = []

    for _ in range(n_chunks):
        chunk = reader.readframes(frame_width)
        energies.append(audioop.rms(chunk, sample_width * n_channels))

    threshold = percentile(energies, 0.2)

    elapsed_time = 0

    regions = []
    region_start = None

    for energy in energies:
        is_silence = energy <= threshold
        max_exceeded = region_start and elapsed_time - region_start >= max_region_size

        if (max_exceeded or is_silence) and region_start:
            if elapsed_time - region_start >= min_region_size:
                regions.append((region_start, elapsed_time))
                region_start = None

        elif (not region_start) and (not is_silence):
            region_start = elapsed_time
        elapsed_time += chunk_duration
    return regions


<<<<<<< HEAD
def generate_subtitles( # pylint: disable=too-many-locals,too-many-arguments
        source_path,
        output=None,
        concurrency=DEFAULT_CONCURRENCY,
        src_language=DEFAULT_SRC_LANGUAGE,
        dst_language=DEFAULT_DST_LANGUAGE,
        subtitle_file_format=DEFAULT_SUBTITLE_FORMAT,
        api_key=None,
    ):
    """
    Given an input audio/video file, generate subtitles in the specified language and format.
    """
=======
def main():
    parser = argparse.ArgumentParser()
    parser.add_argument('source_path', help="Path to the video or audio file to subtitle", nargs='?')
    parser.add_argument('-C', '--concurrency', help="Number of concurrent API requests to make",
                        type=int, default=DEFAULT_CONCURRENCY)
    parser.add_argument('-o', '--output',
                        help="Output path for subtitles (by default, subtitles are saved in \
                        the same directory and name as the source path)")
    parser.add_argument('-F', '--format', help="Destination subtitle format",
                        default=DEFAULT_SUBTITLE_FORMAT)
    parser.add_argument('-S', '--src-language', help="Language spoken in source file",
                        default=DEFAULT_SRC_LANGUAGE)
    parser.add_argument('-D', '--dst-language', help="Desired language for the subtitles",
                        default=DEFAULT_DST_LANGUAGE)
    parser.add_argument('-K', '--api-key',
                        help="The Google Translate API key to be used. (Required for subtitle translation)")
    parser.add_argument('--list-formats', help="List all available subtitle formats", action='store_true')
    parser.add_argument('--list-languages', help="List all available source/destination languages", action='store_true')

    args = parser.parse_args()

    if args.list_formats:
        print("List of formats:")
        for subtitle_format in FORMATTERS.keys():
            print("{format}".format(format=subtitle_format))
        return 0

    if args.list_languages:
        print("List of all languages:")
        for code, language in sorted(LANGUAGE_CODES.items()):
            print("{code}\t{language}".format(code=code, language=language))
        return 0

    if args.format not in FORMATTERS.keys():
        print(
            "Subtitle format not supported. "
            "Run with --list-formats to see all supported formats."
        )
        return 1

    if args.src_language not in LANGUAGE_CODES.keys():
        print(
            "Source language not supported. "
            "Run with --list-languages to see all supported languages."
        )
        return 1

    if args.dst_language not in LANGUAGE_CODES.keys():
        print(
            "Destination language not supported. "
            "Run with --list-languages to see all supported languages."
        )
        return 1

    if not args.source_path:
        print("Error: You need to specify a source path.")
        return 1

    try:
        subtitle_file_path = generate_subtitles(
            source_path=args.source_path,
            concurrency=args.concurrency,
            src_language=args.src_language,
            dst_language=args.dst_language,
            api_key=args.api_key,
            subtitle_file_format=args.format,
            output=args.output,
        )
        print("Subtitles file created at {}".format(subtitle_file_path))
    except KeyboardInterrupt:
        return 1

    return 0

def percentage(currentval, maxval):
    return 100 * currentval / float(maxval)


def output_progress(listener_progress, str_task, progress_percent):
    if listener_progress != None:
        listener_progress(str_task,progress_percent)


def generate_subtitles(
    source_path,
    output=None,
    concurrency=DEFAULT_CONCURRENCY,
    src_language=DEFAULT_SRC_LANGUAGE,
    dst_language=DEFAULT_DST_LANGUAGE,
    subtitle_file_format=DEFAULT_SUBTITLE_FORMAT,
    api_key=None,
    listener_progress=None,
):
>>>>>>> 6353b1c4
    audio_filename, audio_rate = extract_audio(source_path)

    regions = find_speech_regions(audio_filename)

    pool = multiprocessing.Pool(concurrency)
    converter = FLACConverter(source_path=audio_filename)
    recognizer = SpeechRecognizer(language=src_language, rate=audio_rate,
                                  api_key=GOOGLE_SPEECH_API_KEY)

    transcripts = []
    if regions:
        try:
            str_task_1 = "Converting speech regions to FLAC files: "
            widgets = [str_task_1, Percentage(), ' ', Bar(), ' ',
                       ETA()]
            len_regions = len(regions)
            pbar = ProgressBar(widgets=widgets, maxval=len_regions).start()
            extracted_regions = []
            for i, extracted_region in enumerate(pool.imap(converter, regions)):
                extracted_regions.append(extracted_region)
                pbar.update(i)
                progress_percent= percentage(i, len_regions)
                output_progress(listener_progress,str_task_1,progress_percent)
            pbar.finish()

            str_task_2 = "Performing speech recognition: "
            widgets = [str_task_2, Percentage(), ' ', Bar(), ' ', ETA()]
            pbar = ProgressBar(widgets=widgets, maxval=len(regions)).start()

            for i, transcript in enumerate(pool.imap(recognizer, extracted_regions)):
                transcripts.append(transcript)
                pbar.update(i)
                progress_percent= percentage(i, len_regions)
                output_progress(listener_progress,str_task_2,progress_percent)
            pbar.finish()

            if src_language.split("-")[0] != dst_language.split("-")[0]:
                if api_key:
                    google_translate_api_key = api_key
                    translator = Translator(dst_language, google_translate_api_key,
                                            dst=dst_language,
                                            src=src_language)
                    prompt = "Translating from {0} to {1}: ".format(src_language, dst_language)
                    widgets = [prompt, Percentage(), ' ', Bar(), ' ', ETA()]
                    pbar = ProgressBar(widgets=widgets, maxval=len(regions)).start()
                    translated_transcripts = []
                    for i, transcript in enumerate(pool.imap(translator, transcripts)):
                        translated_transcripts.append(transcript)
                        pbar.update(i)
                    pbar.finish()
                    transcripts = translated_transcripts
                else:
                    print(
                        "Error: Subtitle translation requires specified Google Translate API key. "
                        "See --help for further information."
                    )
                    return 1

        except KeyboardInterrupt:
            pbar.finish()
            pool.terminate()
            pool.join()
            print("Cancelling transcription")
            raise

    timed_subtitles = [(r, t) for r, t in zip(regions, transcripts) if t]
    formatter = FORMATTERS.get(subtitle_file_format)
    formatted_subtitles = formatter(timed_subtitles)

    dest = output

    if not dest:
        base = os.path.splitext(source_path)[0]
        dest = "{base}.{format}".format(base=base, format=subtitle_file_format)

    with open(dest, 'wb') as output_file:
        output_file.write(formatted_subtitles.encode("utf-8"))

    os.remove(audio_filename)

    return dest


def validate(args):
    """
    Check that the CLI arguments passed to autosub are valid.
    """
    if args.format not in FORMATTERS:
        print(
            "Subtitle format not supported. "
            "Run with --list-formats to see all supported formats."
        )
        return False

    if args.src_language not in LANGUAGE_CODES.keys():
        print(
            "Source language not supported. "
            "Run with --list-languages to see all supported languages."
        )
        return False

    if args.dst_language not in LANGUAGE_CODES.keys():
        print(
            "Destination language not supported. "
            "Run with --list-languages to see all supported languages."
        )
        return False

    if not args.source_path:
        print("Error: You need to specify a source path.")
        return False

    return True


def main():
    """
    Run autosub as a command-line program.
    """
    parser = argparse.ArgumentParser()
    parser.add_argument('source_path', help="Path to the video or audio file to subtitle",
                        nargs='?')
    parser.add_argument('-C', '--concurrency', help="Number of concurrent API requests to make",
                        type=int, default=DEFAULT_CONCURRENCY)
    parser.add_argument('-o', '--output',
                        help="Output path for subtitles (by default, subtitles are saved in \
                        the same directory and name as the source path)")
    parser.add_argument('-F', '--format', help="Destination subtitle format",
                        default=DEFAULT_SUBTITLE_FORMAT)
    parser.add_argument('-S', '--src-language', help="Language spoken in source file",
                        default=DEFAULT_SRC_LANGUAGE)
    parser.add_argument('-D', '--dst-language', help="Desired language for the subtitles",
                        default=DEFAULT_DST_LANGUAGE)
    parser.add_argument('-K', '--api-key',
                        help="The Google Translate API key to be used. \
                        (Required for subtitle translation)")
    parser.add_argument('--list-formats', help="List all available subtitle formats",
                        action='store_true')
    parser.add_argument('--list-languages', help="List all available source/destination languages",
                        action='store_true')

    args = parser.parse_args()

    if args.list_formats:
        print("List of formats:")
        for subtitle_format in FORMATTERS:
            print("{format}".format(format=subtitle_format))
        return 0

    if args.list_languages:
        print("List of all languages:")
        for code, language in sorted(LANGUAGE_CODES.items()):
            print("{code}\t{language}".format(code=code, language=language))
        return 0

    if not validate(args):
        return 1

    try:
        subtitle_file_path = generate_subtitles(
            source_path=args.source_path,
            concurrency=args.concurrency,
            src_language=args.src_language,
            dst_language=args.dst_language,
            api_key=args.api_key,
            subtitle_file_format=args.format,
            output=args.output,
        )
        print("Subtitles file created at {}".format(subtitle_file_path))
    except KeyboardInterrupt:
        return 1

    return 0


if __name__ == '__main__':
    sys.exit(main())<|MERGE_RESOLUTION|>--- conflicted
+++ resolved
@@ -221,7 +221,6 @@
     return regions
 
 
-<<<<<<< HEAD
 def generate_subtitles( # pylint: disable=too-many-locals,too-many-arguments
         source_path,
         output=None,
@@ -234,101 +233,6 @@
     """
     Given an input audio/video file, generate subtitles in the specified language and format.
     """
-=======
-def main():
-    parser = argparse.ArgumentParser()
-    parser.add_argument('source_path', help="Path to the video or audio file to subtitle", nargs='?')
-    parser.add_argument('-C', '--concurrency', help="Number of concurrent API requests to make",
-                        type=int, default=DEFAULT_CONCURRENCY)
-    parser.add_argument('-o', '--output',
-                        help="Output path for subtitles (by default, subtitles are saved in \
-                        the same directory and name as the source path)")
-    parser.add_argument('-F', '--format', help="Destination subtitle format",
-                        default=DEFAULT_SUBTITLE_FORMAT)
-    parser.add_argument('-S', '--src-language', help="Language spoken in source file",
-                        default=DEFAULT_SRC_LANGUAGE)
-    parser.add_argument('-D', '--dst-language', help="Desired language for the subtitles",
-                        default=DEFAULT_DST_LANGUAGE)
-    parser.add_argument('-K', '--api-key',
-                        help="The Google Translate API key to be used. (Required for subtitle translation)")
-    parser.add_argument('--list-formats', help="List all available subtitle formats", action='store_true')
-    parser.add_argument('--list-languages', help="List all available source/destination languages", action='store_true')
-
-    args = parser.parse_args()
-
-    if args.list_formats:
-        print("List of formats:")
-        for subtitle_format in FORMATTERS.keys():
-            print("{format}".format(format=subtitle_format))
-        return 0
-
-    if args.list_languages:
-        print("List of all languages:")
-        for code, language in sorted(LANGUAGE_CODES.items()):
-            print("{code}\t{language}".format(code=code, language=language))
-        return 0
-
-    if args.format not in FORMATTERS.keys():
-        print(
-            "Subtitle format not supported. "
-            "Run with --list-formats to see all supported formats."
-        )
-        return 1
-
-    if args.src_language not in LANGUAGE_CODES.keys():
-        print(
-            "Source language not supported. "
-            "Run with --list-languages to see all supported languages."
-        )
-        return 1
-
-    if args.dst_language not in LANGUAGE_CODES.keys():
-        print(
-            "Destination language not supported. "
-            "Run with --list-languages to see all supported languages."
-        )
-        return 1
-
-    if not args.source_path:
-        print("Error: You need to specify a source path.")
-        return 1
-
-    try:
-        subtitle_file_path = generate_subtitles(
-            source_path=args.source_path,
-            concurrency=args.concurrency,
-            src_language=args.src_language,
-            dst_language=args.dst_language,
-            api_key=args.api_key,
-            subtitle_file_format=args.format,
-            output=args.output,
-        )
-        print("Subtitles file created at {}".format(subtitle_file_path))
-    except KeyboardInterrupt:
-        return 1
-
-    return 0
-
-def percentage(currentval, maxval):
-    return 100 * currentval / float(maxval)
-
-
-def output_progress(listener_progress, str_task, progress_percent):
-    if listener_progress != None:
-        listener_progress(str_task,progress_percent)
-
-
-def generate_subtitles(
-    source_path,
-    output=None,
-    concurrency=DEFAULT_CONCURRENCY,
-    src_language=DEFAULT_SRC_LANGUAGE,
-    dst_language=DEFAULT_DST_LANGUAGE,
-    subtitle_file_format=DEFAULT_SUBTITLE_FORMAT,
-    api_key=None,
-    listener_progress=None,
-):
->>>>>>> 6353b1c4
     audio_filename, audio_rate = extract_audio(source_path)
 
     regions = find_speech_regions(audio_filename)
